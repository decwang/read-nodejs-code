// Copyright Joyent, Inc. and other Node contributors.
//
// Permission is hereby granted, free of charge, to any person obtaining a
// copy of this software and associated documentation files (the
// "Software"), to deal in the Software without restriction, including
// without limitation the rights to use, copy, modify, merge, publish,
// distribute, sublicense, and/or sell copies of the Software, and to permit
// persons to whom the Software is furnished to do so, subject to the
// following conditions:
//
// The above copyright notice and this permission notice shall be included
// in all copies or substantial portions of the Software.
//
// THE SOFTWARE IS PROVIDED "AS IS", WITHOUT WARRANTY OF ANY KIND, EXPRESS
// OR IMPLIED, INCLUDING BUT NOT LIMITED TO THE WARRANTIES OF
// MERCHANTABILITY, FITNESS FOR A PARTICULAR PURPOSE AND NONINFRINGEMENT. IN
// NO EVENT SHALL THE AUTHORS OR COPYRIGHT HOLDERS BE LIABLE FOR ANY CLAIM,
// DAMAGES OR OTHER LIABILITY, WHETHER IN AN ACTION OF CONTRACT, TORT OR
// OTHERWISE, ARISING FROM, OUT OF OR IN CONNECTION WITH THE SOFTWARE OR THE
// USE OR OTHER DEALINGS IN THE SOFTWARE.

#include "stream_wrap.h"
#include "stream_base-inl.h"

#include "env-inl.h"
#include "handle_wrap.h"
#include "node_buffer.h"
#include "node_counters.h"
#include "pipe_wrap.h"
#include "req_wrap-inl.h"
#include "tcp_wrap.h"
#include "udp_wrap.h"
#include "util-inl.h"

#include <stdlib.h>  // abort()
#include <string.h>  // memcpy()
#include <limits.h>  // INT_MAX


namespace node {

using v8::Context;
using v8::DontDelete;
using v8::EscapableHandleScope;
using v8::FunctionCallbackInfo;
using v8::FunctionTemplate;
using v8::HandleScope;
using v8::Local;
using v8::Object;
using v8::ReadOnly;
using v8::Signature;
using v8::Value;


void LibuvStreamWrap::Initialize(Local<Object> target,
                                 Local<Value> unused,
                                 Local<Context> context) {
  Environment* env = Environment::GetCurrent(context);

  auto is_construct_call_callback =
      [](const FunctionCallbackInfo<Value>& args) {
    CHECK(args.IsConstructCall());
    ClearWrap(args.This());
  };
  // 新建一个函数模板
  Local<FunctionTemplate> sw =
      FunctionTemplate::New(env->isolate(), is_construct_call_callback);
  sw->InstanceTemplate()->SetInternalFieldCount(1);
  Local<String> wrapString =
      FIXED_ONE_BYTE_STRING(env->isolate(), "ShutdownWrap");
  sw->SetClassName(wrapString);
  AsyncWrap::AddWrapMethods(env, sw);
  // 注册ShutdownWrap变量
  target->Set(wrapString, sw->GetFunction());

  Local<FunctionTemplate> ww =
      FunctionTemplate::New(env->isolate(), is_construct_call_callback);
  ww->InstanceTemplate()->SetInternalFieldCount(1);
  Local<String> writeWrapString =
      FIXED_ONE_BYTE_STRING(env->isolate(), "WriteWrap");
  ww->SetClassName(writeWrapString);
  AsyncWrap::AddWrapMethods(env, ww);
  // 注册WriteWrap变量
  target->Set(writeWrapString, ww->GetFunction());
  env->set_write_wrap_constructor_function(ww->GetFunction());
}


LibuvStreamWrap::LibuvStreamWrap(Environment* env,
                                 Local<Object> object,
                                 uv_stream_t* stream,
                                 AsyncWrap::ProviderType provider)
    : HandleWrap(env,
                 object,
                 reinterpret_cast<uv_handle_t*>(stream),
                 provider),
      StreamBase(env),
      stream_(stream) {
}


void LibuvStreamWrap::AddMethods(Environment* env,
                                 v8::Local<v8::FunctionTemplate> target,
                                 int flags) {
  // 申请一个函数模板，执行get_write_queue_size的时候会执行GetWriteQueueSize                                 
  Local<FunctionTemplate> get_write_queue_size =
      FunctionTemplate::New(env->isolate(),
                            GetWriteQueueSize,
                            env->as_external(),
                            Signature::New(env->isolate(), target));
  // 在原型上设置方法                          
  target->PrototypeTemplate()->SetAccessorProperty(
      env->write_queue_size_string(),
      get_write_queue_size,
      Local<FunctionTemplate>(),
      static_cast<PropertyAttribute>(ReadOnly | DontDelete));
  env->SetProtoMethod(target, "setBlocking", SetBlocking);
  StreamBase::AddMethods<LibuvStreamWrap>(env, target, flags);
}

// 获取流对应的文件描述符
int LibuvStreamWrap::GetFD() {
  int fd = -1;
#if !defined(_WIN32)
  if (stream() != nullptr)
    uv_fileno(reinterpret_cast<uv_handle_t*>(stream()), &fd);
#endif
  return fd;
}


bool LibuvStreamWrap::IsAlive() {
  return HandleWrap::IsAlive(this);
}


bool LibuvStreamWrap::IsClosing() {
  return uv_is_closing(reinterpret_cast<uv_handle_t*>(stream()));
}


AsyncWrap* LibuvStreamWrap::GetAsyncWrap() {
  return static_cast<AsyncWrap*>(this);
}


bool LibuvStreamWrap::IsIPCPipe() {
  return is_named_pipe_ipc();
}

// 注册读事件
int LibuvStreamWrap::ReadStart() {
<<<<<<< HEAD
  return uv_read_start(
    stream(), 
    [](uv_handle_t* handle,size_t suggested_size,uv_buf_t* buf) {
      static_cast<LibuvStreamWrap*>(handle->data)->OnUvAlloc(suggested_size, buf);
    }, 
    [](uv_stream_t* stream, ssize_t nread, const uv_buf_t* buf) {
      static_cast<LibuvStreamWrap*>(stream->data)->OnUvRead(nread, buf);
    }
  );
=======
  return uv_read_start(stream(), [](uv_handle_t* handle,
                                    size_t suggested_size,
                                    uv_buf_t* buf) {
    // 分配存储数据的内存                                  
    static_cast<LibuvStreamWrap*>(handle->data)->OnUvAlloc(suggested_size, buf);
  }, [](uv_stream_t* stream, ssize_t nread, const uv_buf_t* buf) {
    // 读取数据成功的回调
    static_cast<LibuvStreamWrap*>(stream->data)->OnUvRead(nread, buf);
  });
>>>>>>> 769e19df
}

// 解除可读事件
int LibuvStreamWrap::ReadStop() {
  return uv_read_stop(stream());
}

// 分配内存存储数据
void LibuvStreamWrap::OnUvAlloc(size_t suggested_size, uv_buf_t* buf) {
  HandleScope scope(env()->isolate());
  Context::Scope context_scope(env()->context());

  *buf = EmitAlloc(suggested_size);
}



template <class WrapType, class UVType>
static Local<Object> AcceptHandle(Environment* env, LibuvStreamWrap* parent) {
  EscapableHandleScope scope(env->isolate());
  Local<Object> wrap_obj;
  UVType* handle;
  // 新建一个c++对象。该c++对象关联了一个WrapType对象
  wrap_obj = WrapType::Instantiate(env, parent, WrapType::SOCKET);
  if (wrap_obj.IsEmpty())
    return Local<Object>();

  WrapType* wrap;
  // 把WrapType对象解包出来，存到wrap
  ASSIGN_OR_RETURN_UNWRAP(&wrap, wrap_obj, Local<Object>());
  // 拿到WrapType对象的handle字段
  handle = wrap->UVHandle();
  // 把通信fd存到handle中
  if (uv_accept(parent->stream(), reinterpret_cast<uv_stream_t*>(handle)))
    ABORT();

  return scope.Escape(wrap_obj);
}


void LibuvStreamWrap::OnUvRead(ssize_t nread, const uv_buf_t* buf) {
  HandleScope scope(env()->isolate());
  Context::Scope context_scope(env()->context());
  uv_handle_type type = UV_UNKNOWN_HANDLE;

  if (is_named_pipe_ipc() &&
      uv_pipe_pending_count(reinterpret_cast<uv_pipe_t*>(stream())) > 0) {
    type = uv_pipe_pending_type(reinterpret_cast<uv_pipe_t*>(stream()));
  }

  // We should not be getting this callback if someone as already called
  // uv_close() on the handle.
  CHECK_EQ(persistent().IsEmpty(), false);
  // 成功读取
  if (nread > 0) {
    if (is_tcp()) {
      NODE_COUNT_NET_BYTES_RECV(nread);
    } else if (is_named_pipe()) {
      NODE_COUNT_PIPE_BYTES_RECV(nread);
    }

    Local<Object> pending_obj;

    if (type == UV_TCP) {
      pending_obj = AcceptHandle<TCPWrap, uv_tcp_t>(env(), this);
    } else if (type == UV_NAMED_PIPE) {
      pending_obj = AcceptHandle<PipeWrap, uv_pipe_t>(env(), this);
    } else if (type == UV_UDP) {
      pending_obj = AcceptHandle<UDPWrap, uv_udp_t>(env(), this);
    } else {
      CHECK_EQ(type, UV_UNKNOWN_HANDLE);
    }

    if (!pending_obj.IsEmpty()) {
      object()->Set(env()->context(),
                    env()->pending_handle_string(),
                    pending_obj).FromJust();
    }
  }

  EmitRead(nread, *buf);
}

// 获取写队列的字节数
void LibuvStreamWrap::GetWriteQueueSize(
    const FunctionCallbackInfo<Value>& info) {
  LibuvStreamWrap* wrap;
  ASSIGN_OR_RETURN_UNWRAP(&wrap, info.This());

  if (wrap->stream() == nullptr) {
    info.GetReturnValue().Set(0);
    return;
  }

  uint32_t write_queue_size = wrap->stream()->write_queue_size;
  info.GetReturnValue().Set(write_queue_size);
}

// 设置非阻塞模式
void LibuvStreamWrap::SetBlocking(const FunctionCallbackInfo<Value>& args) {
  LibuvStreamWrap* wrap;
  ASSIGN_OR_RETURN_UNWRAP(&wrap, args.Holder());

  CHECK_GT(args.Length(), 0);
  if (!wrap->IsAlive())
    return args.GetReturnValue().Set(UV_EINVAL);

  bool enable = args[0]->IsTrue();
  args.GetReturnValue().Set(uv_stream_set_blocking(wrap->stream(), enable));
}

// 关闭写端
int LibuvStreamWrap::DoShutdown(ShutdownWrap* req_wrap) {
  int err;
  err = uv_shutdown(req_wrap->req(), stream(), AfterUvShutdown);
  req_wrap->Dispatched();
  return err;
}

// 关闭写端成功后回调
void LibuvStreamWrap::AfterUvShutdown(uv_shutdown_t* req, int status) {
  ShutdownWrap* req_wrap = ShutdownWrap::from_req(req);
  CHECK_NE(req_wrap, nullptr);
  HandleScope scope(req_wrap->env()->isolate());
  Context::Scope context_scope(req_wrap->env()->context());
  req_wrap->Done(status);
}


// NOTE: Call to this function could change both `buf`'s and `count`'s
// values, shifting their base and decrementing their length. This is
// required in order to skip the data that was successfully written via
// uv_try_write().
// 写数据
int LibuvStreamWrap::DoTryWrite(uv_buf_t** bufs, size_t* count) {
  int err;
  size_t written;
  uv_buf_t* vbufs = *bufs;
  size_t vcount = *count;

  err = uv_try_write(stream(), vbufs, vcount);
  if (err == UV_ENOSYS || err == UV_EAGAIN)
    return 0;
  if (err < 0)
    return err;

  // Slice off the buffers: skip all written buffers and slice the one that
  // was partially written.
  written = err;
  for (; vcount > 0; vbufs++, vcount--) {
    // Slice
    if (vbufs[0].len > written) {
      vbufs[0].base += written;
      vbufs[0].len -= written;
      written = 0;
      break;

    // Discard
    } else {
      written -= vbufs[0].len;
    }
  }

  *bufs = vbufs;
  *count = vcount;

  return 0;
}

// 写数据
int LibuvStreamWrap::DoWrite(WriteWrap* w,
                        uv_buf_t* bufs,
                        size_t count,
                        uv_stream_t* send_handle) {
  int r;
  // 需要传递描述符
  if (send_handle == nullptr) {
    r = uv_write(w->req(), stream(), bufs, count, AfterUvWrite);
  } else {
    r = uv_write2(w->req(), stream(), bufs, count, send_handle, AfterUvWrite);
  }

  if (!r) {
    size_t bytes = 0;
    for (size_t i = 0; i < count; i++)
      bytes += bufs[i].len;
    if (stream()->type == UV_TCP) {
      NODE_COUNT_NET_BYTES_SENT(bytes);
    } else if (stream()->type == UV_NAMED_PIPE) {
      NODE_COUNT_PIPE_BYTES_SENT(bytes);
    }
  }

  w->Dispatched();

  return r;
}



void LibuvStreamWrap::AfterUvWrite(uv_write_t* req, int status) {
  WriteWrap* req_wrap = WriteWrap::from_req(req);
  CHECK_NE(req_wrap, nullptr);
  HandleScope scope(req_wrap->env()->isolate());
  Context::Scope context_scope(req_wrap->env()->context());
  req_wrap->Done(status);
}

}  // namespace node

NODE_BUILTIN_MODULE_CONTEXT_AWARE(stream_wrap,
                                  node::LibuvStreamWrap::Initialize)<|MERGE_RESOLUTION|>--- conflicted
+++ resolved
@@ -102,13 +102,13 @@
 void LibuvStreamWrap::AddMethods(Environment* env,
                                  v8::Local<v8::FunctionTemplate> target,
                                  int flags) {
-  // 申请一个函数模板，执行get_write_queue_size的时候会执行GetWriteQueueSize                                 
+  // 申请一个函数模板，执行get_write_queue_size的时候会执行GetWriteQueueSize
   Local<FunctionTemplate> get_write_queue_size =
       FunctionTemplate::New(env->isolate(),
                             GetWriteQueueSize,
                             env->as_external(),
                             Signature::New(env->isolate(), target));
-  // 在原型上设置方法                          
+  // 在原型上设置方法
   target->PrototypeTemplate()->SetAccessorProperty(
       env->write_queue_size_string(),
       get_write_queue_size,
@@ -150,27 +150,15 @@
 
 // 注册读事件
 int LibuvStreamWrap::ReadStart() {
-<<<<<<< HEAD
-  return uv_read_start(
-    stream(), 
-    [](uv_handle_t* handle,size_t suggested_size,uv_buf_t* buf) {
-      static_cast<LibuvStreamWrap*>(handle->data)->OnUvAlloc(suggested_size, buf);
-    }, 
-    [](uv_stream_t* stream, ssize_t nread, const uv_buf_t* buf) {
-      static_cast<LibuvStreamWrap*>(stream->data)->OnUvRead(nread, buf);
-    }
-  );
-=======
   return uv_read_start(stream(), [](uv_handle_t* handle,
                                     size_t suggested_size,
                                     uv_buf_t* buf) {
-    // 分配存储数据的内存                                  
+    // 分配存储数据的内存
     static_cast<LibuvStreamWrap*>(handle->data)->OnUvAlloc(suggested_size, buf);
   }, [](uv_stream_t* stream, ssize_t nread, const uv_buf_t* buf) {
     // 读取数据成功的回调
     static_cast<LibuvStreamWrap*>(stream->data)->OnUvRead(nread, buf);
   });
->>>>>>> 769e19df
 }
 
 // 解除可读事件
